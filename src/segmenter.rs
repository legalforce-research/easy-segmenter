--- conflicted
+++ resolved
@@ -1,8 +1,4 @@
-<<<<<<< HEAD
-//! Fast and customizable rule-based sentence segmenter.
-=======
 //! Segmenter implementation.
->>>>>>> b1197f1b
 pub mod builder;
 pub use builder::SegmenterBuilder;
 
@@ -15,15 +11,11 @@
 use crate::matcher::{DelimiterMatcher, QuoteMatcher, WordMatcher};
 use crate::template;
 
-<<<<<<< HEAD
-/// Fast and customizable rule-based sentence segmenter.
-=======
 /// Segmenter implementation.
 ///
 /// This struct provides APIs to build a segmenter from pre-defined segmentation rules
 /// and segment a text into sentences.
 /// If you want to customize the segmentation rules, use [`SegmenterBuilder`].
->>>>>>> b1197f1b
 ///
 /// # Examples
 ///

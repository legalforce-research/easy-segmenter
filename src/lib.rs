//! # easy-segmenter
//!
//! easy-segmenter is a fast and customizable rule-based sentence segmenter library for Rust.
<<<<<<< HEAD
//!
//! ## Features
//!
//! - Easy-to-use: easy-segmenter provides pre-defined segmentation rules for supported
//!   languages such as Japanese.
//! - Customizable: easy-segmenter provides flexible APIs to define new custom segmentation
//!   rules.
//! - Extensible: easy-segmenter is originally designed for Japanese, but it is possible to
//!   add support for other languages through APIs.
//! - Self-contained: sentence segmentation is performed solely by segmentation rules
//!   without relying on external resources.
=======
>>>>>>> b1197f1b
//!
//! ## Getting started
//!
//! ```rust
//! let seg = easy_segmenter::Segmenter::with_template_ja_config();
//!
//! let text = "円周率はいくつですか？３．１４です。なるほど\n以前に「３の方が良いのでは？」と聞いた気がします";
//! let sentences: Vec<_> = seg.segment(text).map(|(i, j)| &text[i..j]).collect();
//! let expected = vec![
//!     "円周率はいくつですか？",
//!     "３．１４です。",
//!     "なるほど",
//!     "以前に「３の方が良いのでは？」と聞いた気がします",
//! ];
//! assert_eq!(sentences, expected);
//! ```
//!
//! `with_template_ja_config()` creates a segmenter with basic segmentation rules that
//! are enhanced from the [Golden Rules](https://github.com/diasks2/pragmatic_segmenter#golden-rules-japanese) in [Pragmatic Segmenter](https://github.com/diasks2/pragmatic_segmenter).
<<<<<<< HEAD
//! See the API documentation for the definition. (Please run `cargo doc` since it has not been published in crates.io yet.)
=======
//! See the contents of [`template`] for the definition.
>>>>>>> b1197f1b
//!
//! Also, you can manually define segmentation rules as follows.
//!
//! ## How to customize
//!
//! `easy_segmenter::Segmenter` does not hardcode any segmentation rules and
//! provides a simple framework of rule definitions.
//!
//! You only need to define the two types of rules:
//! - what to segment sentences by, and
//! - what not to segment.
//!
//! ### Delimiters for segmenting sentences
//!
//! easy-segmenter handles two types of sentence delimiters:
//!
//! - *Inclusive delimiters* that are included in resulting sentences, and
//! - *Exclusive delimiters* that are excluded in resulting sentences.
//!
//! ```rust
//! let seg = easy_segmenter::SegmenterBuilder::new()
//!     .in_delimiters(["。"]) // Inclusive delimiters
//!     .ex_delimiters(["\n"]) // Exclusive delimiters
//!     .build()
//!     .unwrap();
//! let text = "なるほど\nその通りですね。";
//! let sentences: Vec<_> = seg.segment(text).map(|(i, j)| &text[i..j]).collect();
//! let expected = vec!["なるほど", "その通りですね。"]; // "\n" is excluded.
//! assert_eq!(sentences, expected);
//! ```
//!
//! Sentence delimiters are detected with exact string matching for a set of patterns.
//! If multiple delimiters are overlapped at a position,
//! the [leftmost-longest one](https://docs.rs/aho-corasick/latest/aho_corasick/enum.MatchKind.html#variant.LeftmostLongest) is detected.
//! The match semantics allow for handling specific cases such as carriage returns and multiple dots.
//!
//! ```rust
//! let seg = easy_segmenter::SegmenterBuilder::new()
//!     .in_delimiters(["。", "。。。"])
//!     .ex_delimiters(["\n", "\r\n", "\r"])
//!     .build()
//!     .unwrap();
//! let text = "なるほど。。。その通りですね\r\n";
//! let sentences: Vec<_> = seg.segment(text).map(|(i, j)| &text[i..j]).collect();
//! let expected = vec!["なるほど。。。", "その通りですね"];
//! assert_eq!(sentences, expected);
//! ```
//!
//! Itemization can be also handled.
//!
//! ```rust
//! let seg = easy_segmenter::SegmenterBuilder::new()
//!     .ex_delimiters(["\n", "\n・"])
//!     .build()
//!     .unwrap();
//! let text = "買うもの\n・ご飯\n・卵\n・醤油\n計３点";
//! let sentences: Vec<_> = seg.segment(text).map(|(i, j)| &text[i..j]).collect();
//! let expected = vec!["買うもの", "ご飯", "卵", "醤油", "計３点"];
//! assert_eq!(sentences, expected);
//! ```
//!
//! ### Rules for not segmenting sentences
//!
//! easy-segmenter provides three ways to define rules for not segmenting sentences.
//! These rules always take priority over sentence delimiters.
//!
//! #### 1. Quotation
//!
//! Quoted sentences will not be segmented.
//! You can define pairs of parentheses to specify quotations.
//!
//! ```rust
//! let seg = easy_segmenter::SegmenterBuilder::new()
//!     .in_delimiters(["。"])
//!     .parentheses([('「', '」')])
//!     .build()
//!     .unwrap();
//! let text = "私は「はい。そうです。」と答えた。";
//! let sentences: Vec<_> = seg.segment(text).map(|(i, j)| &text[i..j]).collect();
//! let expected = vec!["私は「はい。そうです。」と答えた。"];
//! assert_eq!(sentences, expected);
//! ```
//!
//! #### 2. Words
//!
//! You can define words that should not be segmented.
//!
//! ```rust
//! let seg = easy_segmenter::SegmenterBuilder::new()
//!     .in_delimiters(["。"])
//!     .no_break_words(["モーニング娘。"])
//!     .build()
//!     .unwrap();
//! let text = "モーニング娘。の新曲";
//! let sentences: Vec<_> = seg.segment(text).map(|(i, j)| &text[i..j]).collect();
//! let expected = vec!["モーニング娘。の新曲"];
//! assert_eq!(sentences, expected);
//! ```
//!
//! #### 3. Regex
//!
//! You can define regex patterns that should not be segmented.
//! Captured patterns will not be segmented.
//!
//! - Example 1. Handling decimal points
//!
//! ```rust
//! let seg = easy_segmenter::SegmenterBuilder::new()
//!     .in_delimiters(["．"])
//!     .no_break_regex(regex::Regex::new(r"\d(．)\d").unwrap())
//!     .build()
//!     .unwrap();
//! let text = "３．１４";
//! let sentences: Vec<_> = seg.segment(text).map(|(i, j)| &text[i..j]).collect();
//! let expected = vec!["３．１４"];
//! assert_eq!(sentences, expected);
//! ```
//!
//! - Example 2. Handling dot sequences
//!
//! ```rust
//! let seg = easy_segmenter::SegmenterBuilder::new()
//!     .in_delimiters(["。"])
//!     .no_break_regex(regex::Regex::new(r"(。{2,})。").unwrap())
//!     .build()
//!     .unwrap();
//! let text = "はぁ。。。。。疲れた。。。";
//! let sentences: Vec<_> = seg.segment(text).map(|(i, j)| &text[i..j]).collect();
//! let expected = vec!["はぁ。。。。。", "疲れた。。。"];
//! assert_eq!(sentences, expected);
//! ```
//!
//! Regular expressions are powerful, but complicated ones can slow down segmentation.
//! *Consider using `no_break_words` first to solve your problem.*
//!
//! ## Not supported by easy-segmenter
//!
//! For simplicity, easy-segmenter does not support any function that requires editing of the original text,
//! although such functions are often supported by other tools.
//!
//! ### Normalization
//!
//! The method of normalization depends on your application, and there are several possible methods
//! such as [neologd](https://github.com/neologd/mecab-ipadic-neologd/wiki/Regexp).
//! Therefore, it should not be included in easy-segmenter.
//!
//! ### Fixing errant line breaks
//!
//! Some other tools erase line breaks that are erroneously inserted in a sentence.
//!
//! ```text
//! "新しい\n教科書" => ["新しい教科書"]
//! ```
//!
//! easy-segmenter does not fix such errors because whether or not it is an error depends on the data.
//! Those errors should be corrected in pre- or post-processing using NLP techniques such as [Hayashibe and Mitsuzawa, W-NUT 2020](https://aclanthology.org/2020.wnut-1.10.pdf).
//!
//! ### Quotation blocks
//!
//! Quotation blocks like below are not also corrected in easy-segmenter with the same reason.
//!
//! ```text
//! >> コーディングが好きなソフトウェ
//! >> アエンジニアや研究が好きなリサ
//! >> ーチエンジニアを募集しています
//! ```
//!
//! However, easy-segmenter will be useful to remove those quotation markers in preprocessing.
//! It can be achived by segmenting the original text with `ex_delimiters(["\n>> "])` and concatenating the resulting sentences.
#![deny(missing_docs)]

pub mod errors;
pub mod segmenter;
pub mod template;

mod bitset;
mod matcher;

pub use segmenter::{Segmenter, SegmenterBuilder};<|MERGE_RESOLUTION|>--- conflicted
+++ resolved
@@ -1,20 +1,6 @@
 //! # easy-segmenter
 //!
 //! easy-segmenter is a fast and customizable rule-based sentence segmenter library for Rust.
-<<<<<<< HEAD
-//!
-//! ## Features
-//!
-//! - Easy-to-use: easy-segmenter provides pre-defined segmentation rules for supported
-//!   languages such as Japanese.
-//! - Customizable: easy-segmenter provides flexible APIs to define new custom segmentation
-//!   rules.
-//! - Extensible: easy-segmenter is originally designed for Japanese, but it is possible to
-//!   add support for other languages through APIs.
-//! - Self-contained: sentence segmentation is performed solely by segmentation rules
-//!   without relying on external resources.
-=======
->>>>>>> b1197f1b
 //!
 //! ## Getting started
 //!
@@ -34,11 +20,7 @@
 //!
 //! `with_template_ja_config()` creates a segmenter with basic segmentation rules that
 //! are enhanced from the [Golden Rules](https://github.com/diasks2/pragmatic_segmenter#golden-rules-japanese) in [Pragmatic Segmenter](https://github.com/diasks2/pragmatic_segmenter).
-<<<<<<< HEAD
-//! See the API documentation for the definition. (Please run `cargo doc` since it has not been published in crates.io yet.)
-=======
 //! See the contents of [`template`] for the definition.
->>>>>>> b1197f1b
 //!
 //! Also, you can manually define segmentation rules as follows.
 //!
